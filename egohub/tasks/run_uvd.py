--- conflicted
+++ resolved
@@ -279,13 +279,8 @@
                 if output_group_name not in traj_group:
                     logging.error(
                         f"Cannot generate descriptions for '{seq_name}' because "
-<<<<<<< HEAD
                         f"subgoal group '{output_group_name}' does not exist. "
                         "Run the full pipeline first."
-=======
-                        f"subgoal group '{output_group_name}' does not exist. Run "
-                        "the full pipeline first."
->>>>>>> 2f8e0c90
                     )
                     continue
 
@@ -460,13 +455,8 @@
                                 f"diagnostics/distance_to_final_goal/{i}", rr.Scalars(d)
                             )
 
-<<<<<<< HEAD
                         # Log subgoal markers as text entries if descriptions are
                         # available
-=======
-                        # Log subgoal markers as text entries
-                        # if descriptions are available
->>>>>>> 2f8e0c90
                         if generate_descriptions:
                             descriptions = uvd_action_group["action_descriptions"][:]
                             boundaries = uvd_action_group["action_boundaries"][:]
